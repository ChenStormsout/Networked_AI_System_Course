import os
import time
from typing import Dict, List, Tuple

os.environ["TF_CPP_MIN_LOG_LEVEL"] = "3"  # surpressing tensorflow spam messages
import json
from pathlib import Path
from uuid import uuid1
import sys
import numpy as np
from dataset_generator import DatasetGenerator
from model import get_model
from mqtt_builder import get_mqqt_client
from sklearn.metrics import accuracy_score
from sklearn.model_selection import train_test_split
from tensorflow.keras import Sequential  # pyright: ignore

LOG_PATH = os.getenv("log_path")
if LOG_PATH is None:
    LOG_PATH = Path("./networked-ai-system-course/bash/data")
else:
    LOG_PATH = Path(LOG_PATH)
<<<<<<< HEAD

from loguru import logger


logger.add(sys.stderr, format="{time} - {level} - {message}", level="DEBUG")
=======
>>>>>>> c3f87bc9


class Runner:
    def __init__(self) -> None:
        """This is the main class that runs in each node.
        It contains everything that is required to execute the meta-learning
        federated learning including communication from the node's perspective.
        """
        self.dg: DatasetGenerator = DatasetGenerator()
        self.latest_test_score: float = 1
        self.model: None | Sequential = None
        self.retrieved_update: bool = False
        self.weights: np.ndarray[float] | None = None
        self.base_config: Dict = {
            "batch_size_mean": 64,
            "batch_size_std": 20,
            "learning_rate_mean": -3,
            "learning_rate_std": 1,
            "nesterov_mean": 0.5,
            "nesterov_std": 0.3,
            "momentum_mean": 0.5,
            "momentum_std": 0.3,
            "n_runs_mean": 10,
            "n_runs_std": 3,
            "n_epochs_mean": 10,
            "n_epochs_std": 3,
        }
        self.hp_config = self.base_config
        self.id = str(uuid1())
        self.mqtt_client = get_mqqt_client(self.id, self.retrieve_global_model)

    def train_models(
        self, X: np.ndarray[float], y: np.ndarray[float]
    ) -> Dict[str, float | List[float] | List[np.ndarray]]:
        """Executes n_runs trainings with random hyperparameters each
        runs and returns the best score, the best hyperparameters and
        the model weights.

        Returns
        -------
        Dict[str, float | List[float]| List[np.ndarray]]
            The best score, the best hyperparameters and
            the model weights
        """
        self.get_global_model()
        training_hp_config = self.hp_config
        for key in training_hp_config.keys():
            if "_std" in key:
                if np.random.random() < 0.3:
                    training_hp_config[key] = self.base_config[key]
        n_epochs = int(
            np.clip(
                np.random.normal(
                    loc=training_hp_config["n_epochs_mean"],
                    scale=training_hp_config["n_epochs_std"],
                ),
                a_min=1,
                a_max=10,
            )
        )
        n_runs = int(
            np.clip(
                np.random.normal(
                    loc=training_hp_config["n_runs_mean"],
                    scale=training_hp_config["n_runs_std"],
                ),
                a_min=2,
                a_max=10,
            )
        )
        models = []
        hyper_params = []
        scores = []
        X_train, X_test, y_train, y_test = train_test_split(X, y, test_size=0.2)
        for _ in range(n_runs):
            hyper_param_dict = self.suggest_hyper_params(self.hp_config)
            model = get_model(
                self.weights,
                hyper_param_dict["learning_rate"],
                hyper_param_dict["momentum"],
                hyper_param_dict["nesterov"],
            )
            if _ == 0:
                logger.info(
                    f"Pre-training performance: {accuracy_score(y_test, model.predict(X_test, verbose=0) > 0.5)}",
                )
            model.fit(
                X_train,
                y_train,
                batch_size=hyper_param_dict["batch_size"],
                epochs=n_epochs,
                verbose=0,
            )
            models.append(model)
            scores.append(
                accuracy_score(y_test, model.predict(X_test, verbose=0) > 0.5)
            )
            hyper_param_dict["n_epochs"] = n_epochs
            hyper_param_dict["n_runs"] = n_runs
            hyper_params.append(hyper_param_dict)
        best_model_idx = np.argmax(scores)

        results = dict()
        results["best_score"] = scores[best_model_idx]
        results["best_hyper_params"] = hyper_params[best_model_idx]
        results["best_model_weights"] = [
            arr.tolist() for arr in models[best_model_idx].get_weights()
        ]
        # print(models[best_model_idx].get_weights())
        self.model = models[best_model_idx]
        self.latest_test_score = results["best_score"]
<<<<<<< HEAD
        logger.info(f'Best_score: {results["best_score"]}')
=======
        print("Best_score: ", results["best_score"])
        print("Training scores: ", scores)
>>>>>>> c3f87bc9
        return results

    def suggest_hyper_params(self, config: Dict) -> Dict:
        """Suggests the following hyperparams based on a
        config giving mean and std of a gaussian distribution,
        from which the hyperparams are then randomized.
        Gives the following hyperparams:
         - learning_rate
         - momentum
         - nesterov
         - batch_size
        For each hyperparam, the config dict must contain a mean
        and std value. Naming convention is <hyperparam name>_mean and
        <hyperparam name>_std, e.g. learning_rate_mean and batch_size_mean.

        Parameters
        ----------
        config : Dict
            Config dict defining with what params the hyperparams are supposed to
            be randomed. For each hyperparam, the config dict must contain a mean
            and std value. Naming convention is <hyperparam name>_mean and
            <hyperparam name>_std, e.g. learning_rate_mean and batch_size_mean.

        Returns
        -------
        Dict
            Returns a dict with the hyperparameter as key and the suggested value
            as the value.
        """
        suggested_params = dict()
        suggested_params["learning_rate"] = 10 ** np.clip(
            np.random.normal(
                loc=config["learning_rate_mean"], scale=config["learning_rate_std"]
            ),
            a_min=-5,
            a_max=1,
        )
        suggested_params["batch_size"] = int(
            np.clip(
                np.random.normal(
                    loc=config["batch_size_mean"], scale=config["batch_size_std"]
                ),
                a_min=2,
                a_max=512,
            )
        )
        suggested_params["nesterov"] = bool(
            np.clip(
                np.random.normal(
                    loc=config["nesterov_mean"], scale=config["nesterov_std"]
                ),
                a_min=0,
                a_max=1,
            )
            > 0.5
        )
        suggested_params["momentum"] = np.clip(
            np.random.normal(loc=config["momentum_mean"], scale=config["momentum_std"]),
            a_min=0,
            a_max=1,
        )
        return suggested_params

    def run(self) -> None:
        """Blocking method that executes the node behaviour.
        The behaviour consists of the following steps:
         - Generate new data
         - Train a new model, if there is none yet, or if the performance
           dropped by 10% compared to the latest performance on the test
           set
         - If a model is trained, communicate the results to the central server
         - Sleep 0.5 seconds"""
        iter_counter = 0
        stop_count = 1000
        logger.info("Starting to run.")
        while True:
            iter_counter += 1
            X, y = self.dg()
            do_trainig = False
            if self.model is None:
                do_trainig = True
            else:
                curr_score = accuracy_score(y, self.model.predict(X, verbose=0) > 0.5)
                if curr_score < self.latest_test_score * 0.9 or curr_score < 0.55:
                    do_trainig = True
            if do_trainig:
                logger.info(f"Training a new model at iteration {iter_counter}")
                training_result = self.train_models(X, y)
                self.communicate_update(training_result)  # tbd
            time.sleep(0.5)
            if iter_counter >= stop_count:
                logger.info(
                    f"Node {self.id} reached {stop_count} iterations. Stopping."
                )
                sys.exit(0)

    def get_global_model(self) -> None:
        """Method to simulate pull behaviour in mqtt, which is
        actually only push.
        In this method, we send a message to the server with our subscripted
        topic. This shall trigger the server to publish a message with the
        most recent model weights and hyper_parameter configs. This method
        waits maximum one second for the answer of the server.
        """
        self.retrieved_update = False
        self.mqtt_client.publish(
            "server_get_model", json.dumps(dict(target_topic=self.id))
        )
        for _ in range(10):
            if self.retrieved_update:
                break
            time.sleep(0.1)
        if not self.retrieved_update:
            logger.warning("Did not retrieve global model in time.")

    def retrieve_global_model(self, client, userdata, msg) -> None:
        """Method that is used to override the on_message of the
        mqtt client. It expects weights and hp_config in the message and
        overrides the current values of the runner. Also self.retrieved_update is
        set to True to indacte we got an update."""
        payload = json.loads(msg.payload)
        if not payload["weights"] is None:
            self.weights = [
                np.array(layer_weights) for layer_weights in payload["weights"]
            ]
        else:
            self.weights = None
        self.hp_config = payload["hp_config"]
        self.retrieved_update = True

    def communicate_update(self, training_results: Tuple) -> None:
        """Sends training results to the server.

        Parameters
        ----------
        training_results : Tuple
            Training results returned by self.train_models.
        """
        logger.info("Sending training results to server")
        training_results["id"] = self.id
        self.mqtt_client.publish("server_update", json.dumps(training_results))


if __name__ == "__main__":
    r = Runner()
    r.run()<|MERGE_RESOLUTION|>--- conflicted
+++ resolved
@@ -20,14 +20,11 @@
     LOG_PATH = Path("./networked-ai-system-course/bash/data")
 else:
     LOG_PATH = Path(LOG_PATH)
-<<<<<<< HEAD
 
 from loguru import logger
 
 
 logger.add(sys.stderr, format="{time} - {level} - {message}", level="DEBUG")
-=======
->>>>>>> c3f87bc9
 
 
 class Runner:
@@ -139,12 +136,8 @@
         # print(models[best_model_idx].get_weights())
         self.model = models[best_model_idx]
         self.latest_test_score = results["best_score"]
-<<<<<<< HEAD
         logger.info(f'Best_score: {results["best_score"]}')
-=======
-        print("Best_score: ", results["best_score"])
-        print("Training scores: ", scores)
->>>>>>> c3f87bc9
+        logger.info(f"Training scores: {scores}")
         return results
 
     def suggest_hyper_params(self, config: Dict) -> Dict:
