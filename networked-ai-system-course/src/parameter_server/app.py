import os
import numpy as np
import tensorflow as tf

RANDOM_SEED = int(os.environ["RANDOM_SEED"])
np.random.seed(RANDOM_SEED)
tf.keras.utils.set_random_seed(RANDOM_SEED)

from runner import Runner

# Choose from META_LEARNING_MODE from the following:
# - DIRECT_MEANS
# - DIRECT_SCORE_WEIGHTED_MEANS
# - DIRECT_GENETIC_ALGORITHM_MATING
# - GRADUAL_MEANS
# - GRADUAL_SCORE_WEIGHTED_MEANS
# - GRADUAL_GENETIC_ALGORITHM_MATING

META_LEARNING_MODE = os.getenv("meta_learning_mode")
if META_LEARNING_MODE is None:
    raise ValueError("No meta learning mode specified.")

<<<<<<< HEAD
=======
META_LEARNING_MODE = os.getenv("meta_learning_mode")
if META_LEARNING_MODE is None:
    raise ValueError("No meta learning mode specified.")

>>>>>>> 86919d4d

# Choose from AGGREGATION_METHOD from the following:
AGGREGATION_METHOD = "WEIGHTED AVERAGE - RECENCY"
#WEIGHTED AVERAGE - RECENCY
#WEIGHTED AVERAGE - PERFORMANCE SCORES

r = Runner(META_LEARNING_MODE, AGGREGATION_METHOD)
r.run()<|MERGE_RESOLUTION|>--- conflicted
+++ resolved
@@ -20,14 +20,6 @@
 if META_LEARNING_MODE is None:
     raise ValueError("No meta learning mode specified.")
 
-<<<<<<< HEAD
-=======
-META_LEARNING_MODE = os.getenv("meta_learning_mode")
-if META_LEARNING_MODE is None:
-    raise ValueError("No meta learning mode specified.")
-
->>>>>>> 86919d4d
-
 # Choose from AGGREGATION_METHOD from the following:
 AGGREGATION_METHOD = "WEIGHTED AVERAGE - RECENCY"
 #WEIGHTED AVERAGE - RECENCY
