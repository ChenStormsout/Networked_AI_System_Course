import os
import numpy as np
import tensorflow as tf

RANDOM_SEED = int(os.environ["RANDOM_SEED"])
np.random.seed(RANDOM_SEED)
tf.keras.utils.set_random_seed(RANDOM_SEED)

from runner import Runner

<<<<<<< HEAD
r = Runner()
=======
# Choose from META_LEARNING_MODE from the following:
# - DIRECT_MEANS
# - DIRECT_SCORE_WEIGHTED_MEANS
# - DIRECT_GENETIC_ALGORITHM_MATING
# - GRADUAL_MEANS
# - GRADUAL_SCORE_WEIGHTED_MEANS
# - GRADUAL_GENETIC_ALGORITHM_MATING


META_LEARNING_MODE = "DIRECT_GENETIC_ALGORITHM_MATING"

r = Runner(META_LEARNING_MODE)
>>>>>>> c3f87bc9
r.run()<|MERGE_RESOLUTION|>--- conflicted
+++ resolved
@@ -8,9 +8,6 @@
 
 from runner import Runner
 
-<<<<<<< HEAD
-r = Runner()
-=======
 # Choose from META_LEARNING_MODE from the following:
 # - DIRECT_MEANS
 # - DIRECT_SCORE_WEIGHTED_MEANS
@@ -23,5 +20,4 @@
 META_LEARNING_MODE = "DIRECT_GENETIC_ALGORITHM_MATING"
 
 r = Runner(META_LEARNING_MODE)
->>>>>>> c3f87bc9
 r.run()