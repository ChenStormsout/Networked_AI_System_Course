--- conflicted
+++ resolved
@@ -10,7 +10,6 @@
 import sys
 import numpy as np
 from mqtt_builder import get_mqqt_client
-<<<<<<< HEAD
 from loguru import logger
 
 logger.add(sys.stderr, format="{time} - {level} - {message}", level="DEBUG")
@@ -21,10 +20,6 @@
 
 import logging
 
-=======
-import logging
-
->>>>>>> c3f87bc9
 LOG_PATH = os.getenv("log_path")
 if LOG_PATH is None:
     LOG_PATH = Path("./networked-ai-system-course/tmp/bash")
@@ -32,6 +27,7 @@
     LOG_PATH = Path(LOG_PATH)
 
 logging.info(LOG_PATH)
+
 
 class Runner:
     def __init__(self, meta_learning_mode: str) -> None:
@@ -69,11 +65,7 @@
         """Method to override the on_message method of the Mqtt client.
         Defines the main behaviour of the server in regards to send messages."""
         payload = json.loads(msg.payload)
-<<<<<<< HEAD
         logger.info(f"Got the payload: {payload}")
-=======
-        # print("Got the payload: ", payload)
->>>>>>> c3f87bc9
         if "target_topic" in payload:
             logger.info(f'Target topic recieved: {payload["target_topic"]}')
             self.mqtt_client.publish(
@@ -135,13 +127,9 @@
         for node_id, node_results in self.result_container.items():
             n_datapoints = len(node_results["timestamps"])
             if n_datapoints > 5:
-                print("Cutting of old data")
+                logger.info("Cutting of old data")
                 for key, value in node_results.items():
-<<<<<<< HEAD
-                    node_results[key] = value[-3:]
-=======
                     node_results[key] = value[-5:]
->>>>>>> c3f87bc9
             self.result_container[node_id] = node_results
 
     def update_hp_config(self) -> None:
@@ -194,7 +182,7 @@
                     f"Invalid value for meta_learning_mode: \
                         {self.meta_learning_mode} was given."
                 )
-            print("New config:", new_config)
+            logger.info(f"New config: {new_config}")
             self.hp_config = new_config
 
     def gradual_means_hp_update(
@@ -321,7 +309,7 @@
     def log_step(self):
         logging.info("Starting to log")
         logging.info(LOG_PATH)
-        print(LOG_PATH)
+        logger.info(f"LOG_PATH: {LOG_PATH}")
         log_data = deepcopy(self.hp_config)
         for key in self.result_container.keys():
             log_data[key] = self.result_container[key]
@@ -332,6 +320,194 @@
             open(LOG_PATH / f"parameter_server/{str(time.time())}.pkl", mode="wb"),
         )
 
+    def update_hp_config(self) -> None:
+        """Method to update the hp_config that is given the nodes as
+        baseline to generate its hyper_parameters from.
+        """
+        hp_names = set(["_".join(key.split("_")[:-1]) for key in self.hp_config.keys()])
+        hp_values = dict()
+        scores = []
+        for name in hp_names:
+            hp_values[name] = []
+        update_counter = 0
+        for node_id, node_results in self.result_container.items():
+            for name in hp_names:
+                if name == "learning_rate":
+                    hp_values[name] += [
+                        np.log10(value[name]) for value in node_results["hp_params"]
+                    ]
+                else:
+                    hp_values[name] += [
+                        value[name] for value in node_results["hp_params"]
+                    ]
+            update_counter += len(node_results["hp_params"])
+            scores += node_results["scores"]
+        if update_counter >= 5:
+            if self.meta_learning_mode == "DIRECT_MEANS":
+                new_config = self.gradual_means_hp_update(
+                    hp_values, hp_names, update_rate=1.0
+                )
+            elif self.meta_learning_mode == "DIRECT_SCORE_WEIGHTED_MEANS":
+                new_config = self.gradual_score_weighted_means_hp_update(
+                    hp_values, hp_names, scores, update_rate=1.0
+                )
+            elif self.meta_learning_mode == "GRADUAL_MEANS":
+                new_config = self.gradual_means_hp_update(hp_values, hp_names, scores)
+            elif self.meta_learning_mode == "GRADUAL_SCORE_WEIGHTED_MEANS":
+                new_config = self.gradual_score_weighted_means_hp_update(
+                    hp_values, hp_names, scores
+                )
+            elif self.meta_learning_mode == "DIRECT_GENETIC_ALGORITHM_MATING":
+                new_config = self.genetic_algorithm_mating_hp_update(
+                    hp_values, hp_names, scores, update_rate=1.0
+                )
+            elif self.meta_learning_mode == "GRADUAL_GENETIC_ALGORITHM_MATING":
+                new_config = self.genetic_algorithm_mating_hp_update(
+                    hp_values, hp_names, scores
+                )
+            else:
+                raise ValueError(
+                    f"Invalid value for meta_learning_mode: \
+                        {self.meta_learning_mode} was given."
+                )
+            logger.info(f"New config: {new_config}")
+            self.hp_config = new_config
+
+    def gradual_means_hp_update(
+        self,
+        hp_values: Dict[str, List[float]],
+        hp_names: List[str],
+        update_rate: float = 0.1,
+    ) -> Dict[str, float]:
+        """Recalculates the hp_config by directly calculating the average
+        and standard deviation of the given training results in hp_values
+
+        Parameters
+        ----------
+        hp_values : Dict[str, List[float]]
+            Dictionary of used hyper-parameter values in the best training
+            from the nodes. Key is the name of the hyper-parameter and
+            values are a list containing the valuesused in the trainings.
+        hp_names : List[str]
+            Names of hyper-parameter that shall be updated.
+        update_rate : float, optional
+            Update rate for the hp_config update. Similar than learning rate in SGD,
+              by default 0.1
+
+        Returns
+        -------
+        Dict[str, float]
+            New hp_config dictionary.
+        """
+        new_config = dict()
+        for name in hp_names:
+            new_config[name + "_mean"] = (1 - update_rate) * self.hp_config[
+                name + "_mean"
+            ] + update_rate * np.average(hp_values[name])
+            new_config[name + "_std"] = (1 - update_rate) * self.hp_config[
+                name + "_std"
+            ] + update_rate * np.std(hp_values[name])
+        return new_config
+
+    def gradual_score_weighted_means_hp_update(
+        self,
+        hp_values: Dict[str, List[float]],
+        hp_names: List[str],
+        scores: List[float],
+        update_rate: float = 0.1,
+    ) -> Dict[str, float]:
+        """Recalculates the hp_config by directly calculating the average
+        and standard deviation of the given training results in hp_values.
+        Thereby the average and standard deviation is weighted by the scores.
+
+        Parameters
+        ----------
+        hp_values : Dict[str, List[float]]
+            Dictionary of used hyper-parameter values in the best training
+            from the nodes. Key is the name of the hyper-parameter and
+            values are a list containing the valuesused in the trainings.
+        hp_names : List[str]
+            Names of hyper-parameter that shall be updated.
+        scores : List[float]
+            List of the training scores for the trained models.
+        update_rate : float, optional
+            Update rate for the hp_config update. Similar than learning rate in SGD,
+            by default 0.1
+
+        Returns
+        -------
+        Dict[str, float]
+            New hp_config dictionary.
+        """
+        new_config = dict()
+        for name in hp_names:
+            new_config[name + "_mean"] = (1 - update_rate) * self.hp_config[
+                name + "_mean"
+            ] + update_rate * np.average(hp_values[name], weights=scores)
+            # https://stackoverflow.com/questions/2413522/weighted-standard-deviation-in-numpy
+            new_config[name + "_std"] = (1 - update_rate) * self.hp_config[
+                name + "_std"
+            ] + update_rate * np.sqrt(
+                np.cov(scores, aweights=scores)
+            )  # np.std(hp_values[name])
+        return new_config
+
+    def genetic_algorithm_mating_hp_update(
+        self,
+        hp_values: Dict[str, List[float]],
+        hp_names: List[str],
+        scores: List[float],
+        update_rate: float = 0.1,
+    ) -> Dict[str, float]:
+        """Meta learning that first draws a population of the hp values
+        of 500 entities weighted by the scores.
+
+        Parameters
+        ----------
+        hp_values : Dict[str, List[float]]
+            Dictionary of used hyper-parameter values in the best training
+            from the nodes. Key is the name of the hyper-parameter and
+            values are a list containing the valuesused in the trainings.
+        hp_names : List[str]
+            Names of hyper-parameter that shall be updated.
+        scores : List[float]
+            List of the training scores for the trained models.
+        update_rate : float, optional
+            Update rate for the hp_config update. Similar than learning rate in SGD,
+            by default 0.1
+
+        Returns
+        -------
+        Dict[str, float]
+            New hp_config dictionary.
+        """
+        new_config = dict()
+        for name in hp_names:
+            population = np.random.choice(
+                hp_values[name], size=500, p=np.array(scores) / sum(scores)
+            )
+            new_config[name + "_mean"] = (1 - update_rate) * self.hp_config[
+                name + "_mean"
+            ] + update_rate * np.average(population)
+            new_config[name + "_std"] = (1 - update_rate) * self.hp_config[
+                name + "_std"
+            ] + update_rate * np.std(population)
+        return new_config
+
+    def log_step(self):
+        logging.info("Starting to log")
+        logging.info(LOG_PATH)
+        logger.info(f"LOG_PATH: {LOG_PATH}")
+        log_data = deepcopy(self.hp_config)
+        for key in self.result_container.keys():
+            log_data[key] = self.result_container[key]
+        log_data["weights"] = self.weights
+        log_data["timestamp"] = datetime.now()
+        pickle.dump(
+            log_data,
+            open(LOG_PATH / f"parameter_server/{str(time.time())}.pkl", mode="wb"),
+        )
+
     def run(self) -> None:
         """Main method causing the runner to have its behaviour.
         For this runner, the behaviour is listening to mqtt messages and
